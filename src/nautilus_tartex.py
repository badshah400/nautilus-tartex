# vim: set ai et ts=4 sw=4 tw=80:
#
# Copyright 2025 Atri Bhattacharya <badshah400@opensuse.org>
# Licensed under the terms of MIT License. See LICENSE.txt for details.

import os
import re
import shutil
import sys
from datetime import datetime
from pathlib import Path
from subprocess import run
<<<<<<< HEAD
=======
from typing import Union, cast
>>>>>>> 4ee5aa1c

# Try to import the Nautilus and GObject libraries.
# If this fails, the script will not be loaded by Nautilus,
# which is the desired behavior for non-GNOME environments.
try:
    import gi

    gi.require_version("Adw", "1")
    gi.require_version("Gtk", "4.0")
    try:
        gi.require_version("Nautilus", "4.0")
    except ValueError:
        gi.require_version("Nautilus", "4.1")
    gi.require_version("Pango", "1.0")
    from gi.repository import (  # type: ignore [attr-defined]
        Adw,
        GLib,
        GObject,
        Gio,
        Gtk,
        Nautilus,
        Pango,
    )
except ImportError:
    pass

__appname__ = "nautilus-tartex"
__version__ = "0.3.0.dev0"


class TartexNautilusExtension(GObject.GObject, Nautilus.MenuProvider):
    """
    This extension provides a right-click menu item in Nautilus
    for .tex and .fls files to create a tarball using tartex.
    """

    NOTIFICATION_ID = f"{__appname__}-notify"

    resource = Gio.resource_load(
        str(Path(__file__).parent / f"{__appname__}-resources.gresource")
    )
    Gio.Resource._register(resource)  # type: ignore [attr-defined]

    def __init__(self) -> None:
        # Set terminal width long enough that most tartex log messages do not
        # have to wrap their lines.  Also makes wrapping consistent and not
        # dependent on the width of the console launching nautilus (or 80
        # when started from the desktop menus).
        os.environ["COLUMNS"] = "132"

        os.environ["TERM"] = "dumb"  # suppress rich formatting
        GObject.GObject.__init__(self)
        self._open_dir_action: Union[Gio.SimpleAction, None] = None
        self._file_object: Union[Gio.File, None] = None
        self._notify_target: str = ""

    def get_file_items(self, items):
        """
        Called by Nautilus to get the list of menu items to display for the
        given files.  The 'items' parameter is the list of Nautilus.FileInfo
        objects for the selected files.
        """
        # Single file selection only
        if len(items) != 1:
            return []

        file_obj = items[0]

        # Check the object type by confirming it is not a directory
        if not file_obj.is_directory() and (
            file_obj.get_name().endswith((".tex", ".fls"))
        ):
            self._file_object = file_obj.get_location()
            top_menu_item = Nautilus.MenuItem(
                name="TartexNautilusExtension::CreateTarball",
                label="Create TarTeX Archive",
                tip="Creates a compressed tarball of the project using tartex.",
            )
            top_menu_item.connect(
                "activate", self.on_tartex_activate, file_obj
            )
            return [top_menu_item]

        return []

    def get_background_items(
        self,
        current_folder: Nautilus.FileInfo,
    ) -> list[Nautilus.MenuItem]:
        return []

    def on_tartex_activate(self, menu_item, file_obj):
        """
        Method is called when the user clicks the menu item. Sends a
        notification and call the function to run tartex
        """
        app = Gtk.Application.get_default()  # must be nautilus
        if not app:  # cannot do anything without `app`; bail out
            return

        ## Not needed on account of not setting custom default-action to notif
        # if not app.lookup_action("app.open-target"):
        #     self.setup_notify_action(app)

        self._notify_target = self._file_object.get_parent().get_uri()
        notif = Gio.Notification.new("TarTeX")

        # Do not add a default action to the notification: this only works when
        # the app (nautilus) is still running.  When the app disappears (last
        # window closed), the registered action disappears with it and
        # clicking on the notification thereafter tries to trigger the no-longer
        # existing "open-target" action with an obvious error.  Ultimately, this
        # means no app window is launched, which is worse than the default
        # no-action event of launching nautilus at HOME dir.
        #
        # notif.set_default_action("app.open-target")

        notif.set_body("⏳ Archive creation started (running in background)")
        notif.set_priority(Gio.NotificationPriority.URGENT)
        app.send_notification(self.NOTIFICATION_ID, notif)
        app.mark_busy()

        win = app.get_active_window() if app else None
        self._run_tartex_process(file_obj, app, win)

    def setup_notify_action(self, app: Gtk.Application):
        """
        Defines the 'open-target' action on the Nautilus application instance.
        This handler will open the URI passed as a parameter.
        """

        # Handler function for the action
        def handle_open_target(action: Gio.SimpleAction, param):
            try:
                nautilus_tgt = Gio.File.new_for_uri(self._notify_target)
                if (
                    nautilus_tgt.query_file_type(Gio.FileQueryInfoFlags.NONE)
                    == Gio.FileType.DIRECTORY
                ):
                    nautilus_cmd = ["nautilus", self._notify_target]
                else:
                    nautilus_cmd = [
                        "nautilus",
                        "--select",
                        self._notify_target,
                    ]
                Gio.Subprocess.new(
                    nautilus_cmd,
                    Gio.SubprocessFlags.STDOUT_SILENCE
                    | Gio.SubprocessFlags.STDERR_SILENCE,
                )
            except Exception as e:
                print(f"Error launching file manager for URI: {e}")

        self._open_dir_action = Gio.SimpleAction.new("open-target", None)
        self._open_dir_action.connect("activate", handle_open_target)

        # action name to use will be: 'app.open-target'.
        app.add_action(self._open_dir_action)

    def _notify_send(self, app: Gtk.Application, head: str, msg: str):
        """Send notification at end of process one way or another"""
        n = Gio.Notification.new("TarTeX")
        n.set_title(head)
        n.set_body(msg)
        n.set_priority(Gio.NotificationPriority.NORMAL)  # remove persistence

        # Send new notification with a 1 s delay to avoid previous "Archive
        # creation started" notification disappearing too quickly — archive may
        # be ready in a fraction of a second if recompilation is not needed
        GLib.timeout_add_seconds(
            1, app.send_notification, self.NOTIFICATION_ID, n
        )

        return False

    def _run_tartex_process(
        self,
        file_obj: Nautilus.FileInfo,
        app: Gtk.Application,
        win: Gtk.Window,
    ):
        """
        Runs the blocking tartex process asynchronously.
        """
        parent_dir = file_obj.get_parent_location()

        # chdir into proj dir so that tartex output msgs use relative file
        # names w.r.t it
        GLib.chdir(parent_dir.get_path())

        tartex_path = shutil.which("tartex")
        if not tartex_path:
            self._notify_send(
                app, "Error", "🚨 tartex command not found in PATH"
            )
            return

        file_path = file_obj.get_location().get_path()
        file_name_stem = os.path.splitext(file_obj.get_name())[0]

        cmd = [tartex_path, file_path, "-b", "-v", "-s"]

        try:
            git_cmd = shutil.which("git")
            if git_cmd:
                _ = run(
                    [git_cmd, "rev-parse", "--git-dir"],
                    capture_output=True,
                    text=True,
                    check=True,
                )
                cmd += [
                    "--overwrite",
                    "--git-rev",
                    "--output",
<<<<<<< HEAD
                    parent_dir.get_path(),  # specify dir but use default
                                            # tartex git-rev name for output
=======
                    # Specify dir but use default tartex git-rev filename
                    parent_dir.get_path(),
>>>>>>> 4ee5aa1c
                ]
            else:
                raise RuntimeError("unable to find git in PATH")

        except Exception:
            # Do not use git route but otherwise no problem
            # Generate a unique filename with a timestamp
            timestamp = datetime.now().strftime(r"%Y%m%d_%H%M%S")
            output_name = GLib.build_filenamev(
                [parent_dir.get_path(), f"{file_name_stem}_{timestamp}.tar.gz"]
            )
            cmd += ["--output", output_name]

        try:
            tartex_proc = Gio.SubprocessLauncher.new(
                Gio.SubprocessFlags.STDOUT_PIPE
                | Gio.SubprocessFlags.STDERR_PIPE
            )
            process = tartex_proc.spawnv(cmd)
            process.communicate_utf8_async(
                None,  # No stdin
                None,  # Cancellable (None)
                self._on_tartex_complete,  # Gio.AsyncReadyCallback function
                (app, win, file_obj),  # data to pass to the callback
            )

        except GLib.Error as err:
            GLib.timeout_add(
                0,
                self._notify_send,
                app,
                "TarTeX Error",
                f"🚨 Failed to launch command: {err}",
            )

        except Exception as e:
            GLib.timeout_add(
                0,
                self._notify_send,
                app,
                "TarTeX Error",
                f"🚫 An unknown error occurred: {e}",
            )

    def _on_tartex_complete(
        self, proc: Gio.Subprocess, res: Gio.AsyncResult, params: tuple
    ):
        """Callback func to run upon tartex completion"""

        app, win, file_obj = params
        success, stdout, stderr = proc.communicate_utf8_finish(res)
        if app:
            app.unmark_busy()
        exit_code = proc.get_exit_status()

        if exit_code:
            GLib.timeout_add(
                0,
                self._notify_send,
                app,
                "TarTeX Error",
                f"🚨 Failed to create archive using {file_obj.get_name()}",
            )
            full_error_output = f"{stdout}\n"
            GLib.timeout_add(
                0,
                self._show_error_dialog,
                win,
                file_obj,
                full_error_output,
                exit_code,
            )
        else:
            re_summary = re.compile(r"^Summary:\s(.*)$", re.MULTILINE)
            success_match = re_summary.search(stdout)
            if success_match:
                success_msg = success_match.group(0)
                success_msg = re_summary.sub(r"\1", success_msg)
                if success_msg[-1] != ".":  # line wrapped, add next line
                    success_msg = success_msg + f" {stdout.splitlines()[-1]}"
            else:  # bare success_msg, hopefully never reached
                success_msg = (
                    f"Created TarTeX archive using {file_obj.get_name()}"
                )
            output_file: Gio.File = Gio.File.new_build_filenamev(
                [
                    file_obj.get_parent_location().get_path(),
                    success_msg.split()[1],
                ]
            )
            self._notify_target = output_file.get_uri()
            GLib.timeout_add(
                0, self._notify_send, app, "TarTeX Success", success_msg
            )
            GLib.idle_add(
                self._update_recent,
                [file_obj.get_uri(), output_file.get_uri()],
            )

    def _update_recent(self, files: list[str]):
        """
        Update Gtk.RecentManager with list of uri

        :files: list of uri (list[str])
        """
        rec_man = Gtk.RecentManager.get_default()
        for _f in files:
            if not rec_man.add_item(_f):
                print(
                    f"Error: {__appname__}: Failed to add {_f} to recent "
                    "manager."
                )

    def _show_error_dialog(
        self,
        parent_window: Gtk.Window,
        dir_path: str,
        error_details: str,
        exit_code: int,
    ) -> bool:
        """
        Shows a modal dialog with full error details, using a GTK4 layout.
        """
        err_dict: dict[int, str] = {
            1: "system error",
            2: "cache access",
            3: "git checkout",
            4: "LaTeX compilation",
            5: "tarball creation",
        }

        builder = Gtk.Builder()
        try:
            builder.add_from_resource(
                "/org/gnome/nautilus/ui/nautilus-tartex.ui"
            )
        except Exception as e:
            print(f"FATAL: Could not load UI file: {e}")
            return False

        # Retrieve widgets by ID (matching the UI file IDs)
        dialog: Adw.Dialog = cast(
            Adw.Dialog, builder.get_object("error_dialog")
        )
        error_label: Gtk.Label = cast(
            Gtk.Label, builder.get_object("summary_label")
        )
        scrolled_box: Gtk.ScrolledWindow = cast(
            Gtk.ScrolledWindow, builder.get_object("scrolled_window")
        )
        text_view: Gtk.TextView = cast(
            Gtk.TextView, builder.get_object("text_view")
        )
        copy_button: Gtk.Button = cast(
            Gtk.Button, builder.get_object("copy_button")
        )
        log_button: Gtk.Button = cast(
            Gtk.Button, builder.get_object("log_button")
        )
        close_button: Gtk.Button = cast(
            Gtk.Button, builder.get_object("close_button")
        )
        header_search_button: Gtk.Button = cast(
            Gtk.Button, builder.get_object("search_button")
        )
        header_search_bar: Gtk.SearchBar = cast(
            Gtk.SearchBar, builder.get_object("search_bar")
        )
        search_entry: Gtk.SearchEntry = cast(
            Gtk.SearchEntry, builder.get_object("search_entry")
        )
        toggle_group: Adw.ToggleGroup = cast(
            Adw.ToggleGroup, builder.get_object("toggle_group")
        )
        toast_widget: Adw.ToastOverlay = cast(
            Adw.ToastOverlay, builder.get_object("toast_overlay")
        )

        win_width, win_height = parent_window.get_default_size()
        if not win_width:
            win_width = 600
        if not win_height:
            win_height = 400

        # padding from win size has to be large for win headerbar space, etc.
        size_padding = 150

        # To determine min size, we use relatively large values of width/height
        # for comparison since window sizes smaller than the comparison value
        # will anyway determine the minimum sizes. For window sizes larger than
        # the comparison values, this ensures the dialog box is not unwieldily
        # large.
        #
        # "... - 1" ensures when size_min and size_max are both determined by
        # the window size, the former is at least a pixel less than size_max
        box_size_min = (
            min(win_width - size_padding - 1, 900),
            min(win_height - size_padding - 1, 800),
        )

        dialog.set_size_request(*box_size_min)

        error_label.set_markup(
            f"<b>TarTeX failed at {err_dict[exit_code]}</b>",
        )

        # max size must always be determined by the window size, minus padding
        scrolled_box.set_max_content_width(win_width - size_padding)
        scrolled_box.set_max_content_height(win_height - size_padding)

        text_buffer = Gtk.TextBuffer()
        text_buffer.set_text(error_details)
        text_view.set_buffer(text_buffer)

        # Copy to clipboard button
        copy_button.connect(
            "clicked",
            lambda _: GLib.idle_add(
                text_view.get_clipboard().set,
                text_buffer.get_text(
                    text_buffer.get_start_iter(),
                    text_buffer.get_end_iter(),
                    False,
                ),
            ),
        )

        tag_table = text_buffer.get_tag_table()

        # highlight tag for search matches
        highlight_tag = Gtk.TextTag.new("match_highlight")
        default_adw_style = Adw.StyleManager.get_default()
        is_dark_theme = default_adw_style.get_dark()
        if default_adw_style.get_system_supports_accent_colors():
            acc_color = default_adw_style.get_accent_color()
            highlight_back = acc_color.to_rgba()
            highlight_back.alpha = 0.3
            highlight_tag.set_property("background-rgba", highlight_back)
        else:
            highlight_tag.set_property(
                "background", "yellow" if is_dark_theme else "cyan"
            )
            highlight_tag.set_property(
                "foreground", "black" if is_dark_theme else None
            )
        tag_table.add(highlight_tag)

        self._markup_text(text_buffer, tag_table, acc_color, is_dark_theme)

        if exit_code == 4:
            # latexmk err, log file saved; add "open log" button

            log_filename = "tartex_compile_error.log"
            log_path = GLib.build_filenamev([f"{Path.cwd()!s}", log_filename])
            log_button.set_visible(True)
            log_button.connect(
                "clicked",
                lambda _: GLib.idle_add(
                    self._open_log_file, (log_path, toast_widget)
                ),
            )

        close_button.connect("clicked", lambda _: dialog.close())

        def _on_search_text_changed(search_entry, *args):
            """Performs case-insensitive search and highlights matches."""

            search_query = search_entry.get_text().strip()

            # Remove existing highlights from the entire buffer
            start_iter = text_buffer.get_start_iter()
            end_iter = text_buffer.get_end_iter()
            text_buffer.remove_tag(highlight_tag, start_iter, end_iter)

            if not search_query:
                return

            search_query_lower = search_query.lower()
            text_to_search_lower = text_buffer.get_text(
                text_buffer.get_start_iter(),
                text_buffer.get_end_iter(),
            ).lower()

            # Iterate through text and apply new highlights
            offset = 0
            while True:
                match_index = text_to_search_lower.find(
                    search_query_lower, offset
                )

                if match_index == -1:
                    break  # No more matches found

                start_match_iter = text_buffer.get_iter_at_offset(match_index)

                # Get the end iterator (start + length of query)
                end_match_iter = text_buffer.get_iter_at_offset(
                    match_index + len(search_query)
                )

                text_buffer.apply_tag(
                    highlight_tag, start_match_iter, end_match_iter
                )
                offset = match_index + len(search_query)

        def _on_search_click(btn):
            search_mode = header_search_bar.get_search_mode()
            header_search_bar.set_search_mode(not search_mode)
            if not search_mode:  # search activated (search_mode: False)
                search_entry.grab_focus()
            else:
                # When closing the search bar, clear text and reset highlights
                search_entry.set_text("")
                _on_search_text_changed(search_entry)

        header_search_button.connect("clicked", _on_search_click)
        search_entry.connect("search-changed", _on_search_text_changed)
        header_search_bar.connect_entry(search_entry)  # ESC key to exit search

        def _filter_msg(_tgrp: Adw.ToggleGroup, pspec):
            lead_dict = {
                "All": "",
                "Errors": "CRITICAL|ERROR",
                "Warnings": "WARNING",
            }
            active_toggle = _tgrp.get_active_name()
            lead_filter = re.compile(
                rf"^(?:{lead_dict[active_toggle]}\s).*$",
                re.MULTILINE,
            )
            new_msg = ""
            if active_toggle == "All":
                text_buffer.set_text(error_details)
            elif active_toggle == "Errors":
                for _msg in lead_filter.findall(error_details):
                    new_msg += f"{_msg}\n"
                text_buffer.set_text(new_msg)
            elif active_toggle == "Warnings":
                for _msg in lead_filter.findall(error_details):
                    new_msg += f"{_msg}\n"
                text_buffer.set_text(new_msg)
            else:
                text_buffer.set_text(error_details)

            self._markup_text(text_buffer, tag_table, acc_color, is_dark_theme)
            if header_search_bar.get_search_mode():
                search_entry.grab_focus()
                _on_search_text_changed(search_entry)

        toggle_group.connect("notify::active", _filter_msg)

        dialog.present(parent_window)
        return False

    def _markup_text(
        self,
        text_buffer: Gtk.TextBuffer,
        tag_table: Gtk.TextTagTable,
        acc_color: Adw.AccentColor,
        dark_theme: bool,
    ):
        text = text_buffer.get_text(
            text_buffer.get_start_iter(), text_buffer.get_end_iter(), False
        )

        # Red colour to highlight "ERROR" in text...
        error_tag = Gtk.TextTag.new("error")
        error_tag.set_property("foreground", "red")

        # ... and bold fonts for the error message itself
        highlight_tag = Gtk.TextTag.new("error-highlight")
        highlight_tag.set_property("weight", Pango.Weight.BOLD)

        # Dim lines that begin with "INFO"
        info_tag = Gtk.TextTag.new("info-dim")
        info_tag.set_property("foreground", "grey")

        # Increase spacing between lines, accounting for wrapping
        spacing_tag = Gtk.TextTag.new("line-spacing")
        spacing_tag.set_property("pixels-above-lines", 8)

        # highlight line numbers (line XX or l.XX) using accent if possible
        if acc_color:
            acc_color_standalone_rgba = acc_color.to_standalone_rgba(
                dark_theme
            )
            acc_color_standalone = acc_color_standalone_rgba.to_string()
        else:
            acc_color_standalone = "Teal"

        lnum_tag = Gtk.TextTag.new("line-num")
        lnum_tag.set_property("foreground", acc_color_standalone)

        for _tag in [
            error_tag,
            highlight_tag,
            info_tag,
            spacing_tag,
            lnum_tag,
        ]:
            if not tag_table.lookup(_tag.get_property("name")):
                tag_table.add(_tag)

        # Error line may wrap into a second line (which will then start with
        # whitespace)
        error_pattern = re.compile(
            r"^(error|fatal|critical) (?P<err1>.*)(?:\r\n\s|\n\s)?"
            r"(?P<err2>.*)?",
            re.IGNORECASE | re.MULTILINE,
        )

        # Apply ERROR tags
        for match in error_pattern.finditer(text):
            start_iter = text_buffer.get_iter_at_offset(match.start(1))
            end_iter = text_buffer.get_iter_at_offset(match.end(1))
            text_buffer.apply_tag_by_name("error", start_iter, end_iter)
            start_iter = text_buffer.get_iter_at_offset(match.start("err1"))
            end_iter = text_buffer.get_iter_at_offset(match.end("err1"))
            text_buffer.apply_tag_by_name(
                "error-highlight", start_iter, end_iter
            )
            if match.group("err2"):
                start_iter = text_buffer.get_iter_at_offset(
                    match.start("err2")
                )
                end_iter = text_buffer.get_iter_at_offset(match.end("err2"))
            text_buffer.apply_tag_by_name(
                "error-highlight", start_iter, end_iter
            )

        # helper func to apply tags
        def _apply_tag(tag_name: str, patt: re.Pattern):
            for match in patt.finditer(text):
                start_iter = text_buffer.get_iter_at_offset(match.start())
                end_iter = text_buffer.get_iter_at_offset(match.end())
                text_buffer.apply_tag_by_name(tag_name, start_iter, end_iter)

        # INFO line tagging: lines may wrap into the next line, but wrapped line
        # starts with whitespace
        info_pattern = re.compile(
            r"^INFO .+(?:\r\n\s|\n\s)?.*", re.IGNORECASE | re.MULTILINE
        )
        _apply_tag("info-dim", info_pattern)

        lspace_pattern = re.compile(r"^\S", re.MULTILINE)
        _apply_tag("line-spacing", lspace_pattern)

        re_lnum = re.compile(r"(line |l\.)(\d+)")
        _apply_tag("line-num", re_lnum)

    def _open_log_file(self, data: tuple[str, Adw.ToastOverlay]):
        log_path = data[0]
        log_file = Gio.File.new_for_path(log_path)

        toast: Adw.ToastOverlay = data[1]
        try:
            Gio.AppInfo.launch_default_for_uri(
                log_file.get_uri(),
                None,  # LaunchContext (not needed here)
            )

        except GLib.Error as err:
            if err.domain == "g-io-error-quark":
                log_msg = f"File not found: {log_file.get_basename()}"
                print(f"{__appname__}: ERROR: {log_msg}", file=sys.stderr)
                toast_msg = Adw.Toast.new(log_msg)
                toast_msg.set_timeout(5)
                toast.add_toast(toast_msg)<|MERGE_RESOLUTION|>--- conflicted
+++ resolved
@@ -10,10 +10,7 @@
 from datetime import datetime
 from pathlib import Path
 from subprocess import run
-<<<<<<< HEAD
-=======
 from typing import Union, cast
->>>>>>> 4ee5aa1c
 
 # Try to import the Nautilus and GObject libraries.
 # If this fails, the script will not be loaded by Nautilus,
@@ -230,13 +227,8 @@
                     "--overwrite",
                     "--git-rev",
                     "--output",
-<<<<<<< HEAD
-                    parent_dir.get_path(),  # specify dir but use default
-                                            # tartex git-rev name for output
-=======
                     # Specify dir but use default tartex git-rev filename
                     parent_dir.get_path(),
->>>>>>> 4ee5aa1c
                 ]
             else:
                 raise RuntimeError("unable to find git in PATH")
